CMAKE_MINIMUM_REQUIRED(VERSION 2.4.5)

PROJECT(italc)

SET(CMAKE_MODULE_PATH ${CMAKE_SOURCE_DIR}/cmake/modules ${CMAKE_MODULE_PATH})
SET(CMAKE_BUILD_TYPE relwithdebinfo)

IF(COMMAND CMAKE_POLICY)
	CMAKE_POLICY(SET CMP0005 NEW)
	CMAKE_POLICY(SET CMP0003 NEW)
ENDIF(COMMAND CMAKE_POLICY)

INCLUDE(AddFileDependencies)
INCLUDE(CheckCSourceCompiles)
INCLUDE(CheckIncludeFiles)
INCLUDE(CheckFunctionExists)
INCLUDE(CheckSymbolExists)
INCLUDE(FindPkgConfig)

EXECUTE_PROCESS(COMMAND git describe --tags
		WORKING_DIRECTORY ${CMAKE_SOURCE_DIR}
		OUTPUT_STRIP_TRAILING_WHITESPACE
		OUTPUT_VARIABLE VERSION_STRING)
STRING(REGEX REPLACE "^v([0-9]+)\\..*" "\\1" VERSION_MAJOR "${VERSION_STRING}")
STRING(REGEX REPLACE "^v[0-9]+\\.([0-9]+).*" "\\1" VERSION_MINOR "${VERSION_STRING}")
STRING(REGEX REPLACE "^v[0-9]+\\.[0-9]+\\.([0-9]+).*" "\\1" VERSION_PATCH "${VERSION_STRING}")

# can't retrieve version information as not building from Git repository?
IF(NOT VERSION_STRING)
	SET(VERSION_MAJOR 3)
	SET(VERSION_MINOR 0)
	SET(VERSION_PATCH 2)
	SET(VERSION_STRING "${VERSION_MAJOR}.${VERSION_MINOR}.${VERSION_PATCH}")
ELSE()
	# remove leading character from tag name
	STRING(REPLACE "v" "" VERSION_STRING "${VERSION_STRING}")
ENDIF()

ADD_DEFINITIONS(-DITALC_VERSION="${VERSION_STRING}")

# determine build number to use in NSIS installer and resource files
EXECUTE_PROCESS(COMMAND git describe --tags
		COMMAND cut -d "-" -f2
		WORKING_DIRECTORY ${CMAKE_SOURCE_DIR}
		OUTPUT_STRIP_TRAILING_WHITESPACE
		OUTPUT_VARIABLE VERSION_BUILD)
IF(NOT VERSION_BUILD GREATER 0)
	SET(VERSION_BUILD 0)
ENDIF()


INCLUDE(DetectMachine)

# check for pthreads and TLS support
IF(WIN32)
	SET(ITALC_HAVE_LIBPTHREAD true)
ELSE(WIN32)
    FIND_PACKAGE(Threads)
	IF(CMAKE_USE_PTHREADS_INIT)
		SET(ITALC_HAVE_LIBPTHREAD true)
	ENDIF(CMAKE_USE_PTHREADS_INIT)
ENDIF(WIN32)

CHECK_C_SOURCE_COMPILES("static __thread int p = 0; int main() {}" ITALC_HAVE_TLS)

CHECK_INCLUDE_FILES(arpa/inet.h ITALC_HAVE_ARPA_INET_H)
CHECK_INCLUDE_FILES(unistd.h ITALC_HAVE_UNISTD_H)
CHECK_INCLUDE_FILES(fcntl.h ITALC_HAVE_FCNTL_H)
CHECK_INCLUDE_FILES(limits.h ITALC_HAVE_LIMITS_H)
CHECK_INCLUDE_FILES(memory.h ITALC_HAVE_MEMORY_H)
CHECK_INCLUDE_FILES(netdb.h ITALC_HAVE_NETDB_H)
CHECK_INCLUDE_FILES(netinet/in.h ITALC_HAVE_NETINET_IN_H)
CHECK_INCLUDE_FILES(stdint.h ITALC_HAVE_STDINT_H)
CHECK_INCLUDE_FILES(stdlib.h ITALC_HAVE_STDLIB_H)
CHECK_INCLUDE_FILES(stdbool.h ITALC_HAVE_STDBOOL_H)
CHECK_INCLUDE_FILES(string.h ITALC_HAVE_STRING_H)
CHECK_INCLUDE_FILES(strings.h ITALC_HAVE_STRINGS_H)
CHECK_INCLUDE_FILES(sys/ioctl.h ITALC_HAVE_SYS_IOCTL_H)
CHECK_INCLUDE_FILES(sys/socket.h ITALC_HAVE_SYS_SOCKET_H)
CHECK_INCLUDE_FILES(sys/time.h ITALC_HAVE_SYS_TIME_H)
CHECK_INCLUDE_FILES(sys/timeb.h ITALC_HAVE_SYS_TIMEB_H)
CHECK_INCLUDE_FILES(sys/stat.h ITALC_HAVE_SYS_STAT_H)
CHECK_INCLUDE_FILES(syslog.h ITALC_HAVE_SYSLOG_H)
CHECK_INCLUDE_FILES(unistd.h ITALC_HAVE_UNISTD_H)
CHECK_INCLUDE_FILES(pwd.h ITALC_HAVE_PWD_H)
CHECK_INCLUDE_FILES(sys/types.h ITALC_HAVE_SYS_TYPES_H)
CHECK_INCLUDE_FILES(utmpx.h ITALC_HAVE_UTMPX_H)
CHECK_INCLUDE_FILES(sys/wait.h ITALC_HAVE_SYS_WAIT_H)
CHECK_INCLUDE_FILES(time.h ITALC_HAVE_TIME_H)
CHECK_INCLUDE_FILES(errno.h ITALC_HAVE_ERRNO_H)
CHECK_INCLUDE_FILES(pthread.h ITALC_HAVE_PTHREAD_H)
CHECK_INCLUDE_FILES(sys/ipc.h ITALC_HAVE_SYS_IPC_H)
CHECK_INCLUDE_FILES(sys/shm.h ITALC_HAVE_SYS_SHM_H)
CHECK_INCLUDE_FILES(stdarg.h ITALC_HAVE_STDARG_H)
CHECK_INCLUDE_FILES(signal.h ITALC_HAVE_SIGNAL_H)
CHECK_INCLUDE_FILES(ctype.h ITALC_HAVE_CTYPE_H)
CHECK_INCLUDE_FILES(process.h ITALC_HAVE_PROCESS_H)
CHECK_INCLUDE_FILES(dlfcn.h ITALC_HAVE_DLFCN_H)
CHECK_INCLUDE_FILES(inttypes.h ITALC_HAVE_INTTYPES_H)
CHECK_INCLUDE_FILES(vfork.h ITALC_HAVE_VFORK_H)
CHECK_INCLUDE_FILES(linux/fb.h ITALC_HAVE_LINUX_FB_H)
CHECK_INCLUDE_FILES(linux/input.h ITALC_HAVE_LINUX_INPUT_H)
CHECK_INCLUDE_FILES(linux/uinput.h ITALC_HAVE_LINUX_UINPUT_H)
CHECK_INCLUDE_FILES(linux/videodev.h ITALC_HAVE_LINUX_VIDEODEV_H)
CHECK_INCLUDE_FILES(linux/videodev2.h ITALC_HAVE_LINUX_VIDEODEV2_H)
CHECK_INCLUDE_FILES(ws2tcpip.h ITALC_HAVE_WS2TCPIP_H)

IF(NOT ITALC_BUILD_WIN32)
	FIND_PACKAGE(PAM REQUIRED)
ENDIF()

SET(CMAKE_REQUIRED_LIBRARIES "-lm")

SET(FUNCS dup2 floor ftime geteuid gethostbyname gethostname getpwnam getpwuid getspnam gettimeofday getuid grantpt inet_ntoa initgroups memcmp memcpy memmove memset mkfifo mmap pow putenv select seteuid setpgrp setsid setutxent socket strchr strdup strerror strpbrk strrchr strstr uname waitpid)
FOREACH(_func ${FUNCS})
	STRING(TOUPPER "${_func}" fuc)
	CHECK_FUNCTION_EXISTS(${_func} ITALC_HAVE_${fuc})
ENDFOREACH(_func ${FUNCS})

# TODO: ITALC_WORDS_BIGENDIAN

# check for required Qt5 modules

FIND_PACKAGE(Qt5Core REQUIRED)
FIND_PACKAGE(Qt5Gui REQUIRED)
FIND_PACKAGE(Qt5Widgets REQUIRED)
FIND_PACKAGE(Qt5Xml REQUIRED)
FIND_PACKAGE(Qt5Network REQUIRED)
FIND_PACKAGE(Qt5LinguistTools REQUIRED)


# find libraries
FIND_PACKAGE(ZLIB REQUIRED)
FIND_PACKAGE(JPEG REQUIRED)
IF(ITALC_BUILD_WIN32)
	SET(OPENSSL_LIBRARIES -L${MINGW_PREFIX}/bin -leay32)
ELSE(ITALC_BUILD_WIN32)
	FIND_PACKAGE(OpenSSL REQUIRED)
ENDIF(ITALC_BUILD_WIN32)
FIND_PACKAGE(PNG)

# libraries and functions for LDAP support
FIND_PACKAGE(Ldap REQUIRED)
SET(CMAKE_REQUIRED_INCLUDES lber.h ldap.h)
SET(CMAKE_REQUIRED_LIBRARIES ${Ldap_LIBRARIES})
CHECK_FUNCTION_EXISTS(ldap_start_tls_s HAVE_LDAP_START_TLS_S)
CHECK_FUNCTION_EXISTS(ldap_initialize HAVE_LDAP_INITIALIZE)
CHECK_FUNCTION_EXISTS(ber_memfree HAVE_BER_MEMFREE)
CHECK_FUNCTION_EXISTS(ldap_unbind_ext HAVE_LDAP_UNBIND_EXT)
CHECK_FUNCTION_EXISTS(ldap_extended_operation HAVE_LDAP_EXTENDED_OPERATION)
CHECK_FUNCTION_EXISTS(ldap_extended_operation_s HAVE_LDAP_EXTENDED_OPERATION_S)
CHECK_SYMBOL_EXISTS(ldap_extended_operation ldap.h HAVE_LDAP_EXTENDED_OPERATION_PROTOTYPE)
CHECK_SYMBOL_EXISTS(ldap_extended_operation_s ldap.h HAVE_LDAP_EXTENDED_OPERATION_S_PROTOTYPE)
CHECK_INCLUDE_FILES(ldap.h HAVE_LDAP_H)
CHECK_INCLUDE_FILES(sys/time.h HAVE_SYS_TIME_H)

FIND_PACKAGE(Sasl2)

# find X libraries
IF(NOT ITALC_BUILD_WIN32)
	FIND_PACKAGE(X11 REQUIRED)

	SET(CMAKE_REQUIRED_LIBRARIES ${X11_LIBRARIES} ${X11_XTest_LIB})
	SET(ITALC_HAVE_X11 TRUE)

	IF(X11_XShm_FOUND)
		SET(ITALC_HAVE_XSHM TRUE)
	ENDIF(X11_XShm_FOUND)
	IF(X11_XTest_FOUND)
		SET(ITALC_HAVE_XTEST TRUE)
	ENDIF(X11_XTest_FOUND)
	IF(X11_Xinerama_FOUND)
		SET(ITALC_HAVE_LIBXINERAMA TRUE)
	ENDIF(X11_Xinerama_FOUND)
	IF(X11_Xrandr_FOUND)
		SET(ITALC_HAVE_LIBXRANDR TRUE)
	ENDIF(X11_Xrandr_FOUND)
	IF(X11_Xfixes_FOUND)
		SET(ITALC_HAVE_LIBXFIXES TRUE)
	ENDIF(X11_Xfixes_FOUND)
	IF(X11_Xdamage_FOUND)
		SET(ITALC_HAVE_LIBXDAMAGE TRUE)
	ENDIF(X11_Xdamage_FOUND)

	CHECK_FUNCTION_EXISTS(XReadScreen ITALC_HAVE_SOLARIS_XREADSCREEN)
	CHECK_FUNCTION_EXISTS(FBPMForceLevel ITALC_HAVE_FBPM)
	CHECK_FUNCTION_EXISTS(DPMSForceLevel ITALC_HAVE_DPMS)
	CHECK_FUNCTION_EXISTS(XTestGrabControl ITALC_HAVE_XTESTGRABCONTROL)
	CHECK_FUNCTION_EXISTS(XRecordEnableContextAsync ITALC_HAVE_RECORD)
	CHECK_INCLUDE_FILES(X11/extensions/readdisplay.h ITALC_HAVE_IRIX_XREADDISPLAY)
	CHECK_INCLUDE_FILES(X11/XKBlib.h ITALC_HAVE_XKBLIB_H)
	IF(ITALC_HAVE_XKBLIB_H)
		CHECK_FUNCTION_EXISTS(XkbSelectEvents ITALC_HAVE_XKEYBOARD)
	ENDIF(ITALC_HAVE_XKBLIB_H)
	SET(ITALC_HAVE_LIBCRYPT FALSE)
ENDIF(NOT ITALC_BUILD_WIN32)
SET(ITALC_ALLOW24BPP TRUE)
SET(ITALC_BACKCHANNEL TRUE)


SET(ITALCCONFIG ${CMAKE_BINARY_DIR}/italcconfig.h)
SET(RFBCONFIG ${CMAKE_BINARY_DIR}/rfb/rfbconfig.h)

CONFIGURE_FILE(${CMAKE_SOURCE_DIR}/italcconfig.h.in ${ITALCCONFIG})
SET(IN_FILES iTALC.nsi ima/data/italc ima/data/italc.desktop ica/ica.rc ima/italc.rc imc/imc.rc)
FOREACH(f ${IN_FILES})
	CONFIGURE_FILE(${CMAKE_SOURCE_DIR}/${f}.in ${CMAKE_BINARY_DIR}/${f} @ONLY)
ENDFOREACH(f ${IN_FILES})

FILE(MAKE_DIRECTORY ${CMAKE_BINARY_DIR}/rfb)
IF(${ITALCCONFIG} IS_NEWER_THAN ${RFBCONFIG})
	EXECUTE_PROCESS(COMMAND sed -e "s/ITALC_/LIBVNCSERVER_/g" INPUT_FILE ${ITALCCONFIG} OUTPUT_FILE ${RFBCONFIG})
ENDIF(${ITALCCONFIG} IS_NEWER_THAN ${RFBCONFIG})

IF(ITALC_BUILD_WIN32)
	ADD_DEFINITIONS(-D_WIN32_WINNT=0x0600)
ENDIF()

SET(CMAKE_CXX_FLAGS "${CMAKE_CXX_FLAGS} -Wall -fno-exceptions -std=c++11 ${CXXFLAGS}")
SET(CMAKE_C_FLAGS "${CMAKE_C_FLAGS} -Wall ${CFLAGS}")
IF(ITALC_BUILD_WIN32)
	SET(CMAKE_CXX_FLAGS "${CMAKE_CXX_FLAGS} -Wno-attributes -Wno-pragmas")
ELSE()
	SET(OPENSSL_LIBRARIES ${OPENSSL_LIBRARIES} -lcrypto)
ENDIF(ITALC_BUILD_WIN32)

ADD_DEFINITIONS(-DLIBVNCSERVER_HAVE_LIBZ)
ADD_DEFINITIONS(-DLIBVNCSERVER_HAVE_LIBJPEG)
IF(PNG_FOUND)
	ADD_DEFINITIONS(-DLIBVNCSERVER_HAVE_LIBPNG)
ENDIF(PNG_FOUND)

SET(ULTRAVNC_DIR ${CMAKE_SOURCE_DIR}/3rdparty/ultravnc/)

INCLUDE_DIRECTORIES(${CMAKE_BINARY_DIR} ${CMAKE_SOURCE_DIR}/lib/include ${ZLIB_INCLUDE_DIR} ${JPEG_INCLUDE_DIR} ${PNG_INCLUDE_DIR} ${OPENSSL_INCLUDE_DIR})
LINK_DIRECTORIES(${CMAKE_INSTALL_PREFIX}/lib ${CMAKE_BINARY_DIR}/lib)
LINK_LIBRARIES(${QT_LIBRARIES} ${ZLIB_LIBRARIES} ${JPEG_LIBRARIES} ${PNG_LIBRARIES} ${OPENSSL_LIBRARIES})

SET(CMAKE_SKIP_BUILD_RPATH  FALSE)
SET(CMAKE_BUILD_WITH_INSTALL_RPATH FALSE)
SET(CMAKE_INSTALL_RPATH "${CMAKE_INSTALL_PREFIX}/${LIB_DIR}")
SET(CMAKE_INSTALL_RPATH_USE_LINK_PATH TRUE)

# make sub-directories
ADD_SUBDIRECTORY(lib)
ADD_SUBDIRECTORY(ica)
ADD_SUBDIRECTORY(ima)
ADD_SUBDIRECTORY(imc)

INSTALL()

#
# rules for building localizations
#
FILE(GLOB italc_LOCALES lib/resources/*.ts)
SET(ts_targets "")
SET(qm_targets "")
FILE(GLOB_RECURSE italc_SOURCES *.cpp *.h *.ui)
FOREACH(_ts_file ${italc_LOCALES})
	STRING(REPLACE "${CMAKE_SOURCE_DIR}/lib/resources/" "" _ts_target "${_ts_file}")
	STRING(REPLACE ".ts" ".qm" _qm_file "${_ts_file}")
	STRING(REPLACE ".ts" ".qm" _qm_target "${_ts_target}")
	ADD_CUSTOM_TARGET(${_ts_target} COMMAND ${Qt5_LUPDATE_EXECUTABLE} -I${CMAKE_SOURCE_DIR}/lib/include -locations none -no-obsolete ${italc_SOURCES} -ts ${_ts_file})
	# add command and target for generating/updating QM file if TS file is newer or no QM file exists yet
	ADD_CUSTOM_COMMAND(OUTPUT ${_qm_file} COMMAND ${Qt5_LRELEASE_EXECUTABLE} ${_ts_file} -qm ${_qm_file} DEPENDS ${_ts_file})
	ADD_CUSTOM_TARGET(${_qm_target} ALL DEPENDS ${_qm_file})
	LIST(APPEND ts_targets "${_ts_target}")
	LIST(APPEND qm_targets "${_qm_target}")
ENDFOREACH(_ts_file ${italc_LOCALES})

ADD_CUSTOM_TARGET(update-locales)
FOREACH(_item ${ts_targets})
	ADD_DEPENDENCIES(update-locales ${_item})
ENDFOREACH(_item ${ts_targets})

ADD_CUSTOM_TARGET(GenerateTranslationFiles)
FOREACH(_item ${qm_targets})
	ADD_DEPENDENCIES(GenerateTranslationFiles ${_item})
ENDFOREACH(_item ${qm_targets})


#
# add target for generating Windows installer
#
SET(TMP "italc-${VERSION_MAJOR}.${VERSION_MINOR}.${VERSION_PATCH}.${VERSION_BUILD}")

ADD_CUSTOM_TARGET(win-nsi
			COMMAND make
			COMMAND rm -rf ${TMP}
			COMMAND mkdir -p ${TMP}
<<<<<<< HEAD
			COMMAND cp lib/ItalcCore.dll ica/ica.exe ica/win32/vnchooks.dll ima/italc.exe imc/imc.exe ${TMP}
=======
			COMMAND wget -P ${TMP} https://github.com/oblitum/Interception/releases/download/1.0.0/Interception.zip
			COMMAND unzip -j -d ${TMP} ${TMP}/Interception.zip Interception/command\ line\ installer/install-interception.exe
			COMMAND rm ${TMP}/*.zip
			COMMAND cp lib/ItalcCore.dll ica/ica.exe ica/win32/vnchooks.dll ica/win32/authSSP.dll ima/italc.exe imc/imc.exe ${TMP}
>>>>>>> d4e7c0e8
			COMMAND ${STRIP} ${TMP}/*
			COMMAND cp -r ${CMAKE_SOURCE_DIR}/doc ${TMP}
			COMMAND cp -r ${CMAKE_SOURCE_DIR}/contrib ${TMP}
			COMMAND cp ${CMAKE_SOURCE_DIR}/COPYING ${TMP}
			COMMAND cp ${CMAKE_SOURCE_DIR}/COPYING ${TMP}/LICENSE.TXT
			COMMAND cp ${CMAKE_SOURCE_DIR}/README.md ${TMP}/README.TXT
			COMMAND todos ${TMP}/*.txt ${TMP}/*.TXT
			COMMAND makensis iTALC.nsi
			#COMMAND rm -rf ${TMP}
		)


#
# display configuration information
#

MESSAGE("\n"
"iTALC build summary\n"
"--------------------\n"
"* Version                     : ${VERSION_MAJOR}.${VERSION_MINOR}.${VERSION_PATCH}.${VERSION_BUILD} (${VERSION_STRING})\n"
"* Install prefix              : ${CMAKE_INSTALL_PREFIX}\n"
"* Build type                  : ${CMAKE_BUILD_TYPE}\n"
"* Platform                    : ${CMAKE_SYSTEM_PROCESSOR} (${Machine})\n"
"* Compile flags               : ${CMAKE_C_FLAGS} (CXX: ${CMAKE_CXX_FLAGS})\n"
)

MESSAGE(
"\n"
"-----------------------------------------------------------------\n"
"IMPORTANT:\n"
"After installing missing packages, remove CMakeCache.txt before\n"
"running cmake again!\n"
"-----------------------------------------------------------------\n"
"\n\n")


INCLUDE(InstallRequiredSystemLibraries)
SET(CPACK_PACKAGE_DESCRIPTION_SUMMARY "iTALC - Intelligent Teaching And Learning with Computers")
SET(CPACK_PACKAGE_VENDOR "ITALC Developers")
SET(CPACK_PACKAGE_DESCRIPTION_FILE "${CMAKE_SOURCE_DIR}/README.md")
SET(CPACK_RESOURCE_FILE_LICENSE "${CMAKE_SOURCE_DIR}/COPYING")
SET(CPACK_PACKAGE_VERSION_MAJOR "${VERSION_MAJOR}")
SET(CPACK_PACKAGE_VERSION_MINOR "${VERSION_MINOR}")
SET(CPACK_PACKAGE_VERSION_PATCH "${VERSION_PATCH}")
SET(CPACK_PACKAGE_INSTALL_DIRECTORY "iTALC ${VERSION}")
IF(WIN32)
SET(CPACK_PACKAGE_ICON "${CMAKE_SOURCE_DIR}/data\\\\nsis_branding.bmp")
SET(CPACK_NSIS_MUI_ICON "${CMAKE_SOURCE_DIR}/ima/data\\\\italc.ico")
SET(CPACK_NSIS_INSTALLED_ICON_NAME "italc.exe")
SET(CPACK_NSIS_DISPLAY_NAME "iTALC ${VERSION}")
SET(CPACK_NSIS_HELP_LINK "http:\\\\\\\\italc.sourceforge.net")
SET(CPACK_NSIS_URL_INFO_ABOUT "http:\\\\\\\\italc.sourceforge.net")
SET(CPACK_NSIS_CONTACT "italc-devel@lists.sourceforge.net")
SET(CPACK_PACKAGE_EXECUTABLES "italc.exe;iTALC ${VERSION}")
SET(CPACK_NSIS_MENU_LINKS "italc.exe;iTALC ${VERSION}")
ELSE(WIN32)
SET(CPACK_STRIP_FILES "bin/italc;bin/ica;${LIB_DIR}/*.so")
SET(CPACK_PACKAGE_EXECUTABLES "italc" "iTALC binary")
ENDIF(WIN32)

SET(MACOSX_BUNDLE_ICON_FILE "${CMAKE_SOURCE_DIR}/data/themes/default/icon.png")
SET(MACOSX_BUNDLE_GUI_IDENTIFIER "iTALC")
SET(MACOSX_BUNDLE_LONG_VERSION_STRING "${VERSION}")
SET(MACOSX_BUNDLE_BUNDLE_NAME "iTALC")
SET(MACOSX_BUNDLE_SHORT_VERSION_STRING "${VERSION}")
SET(MACOSX_BUNDLE_BUNDLE_VERSION "${VERSION}")
SET(MACOSX_BUNDLE_COPYRIGHT "Tobias Doerffel, 2008")

INCLUDE(CPack)
<|MERGE_RESOLUTION|>--- conflicted
+++ resolved
@@ -288,14 +288,10 @@
 			COMMAND make
 			COMMAND rm -rf ${TMP}
 			COMMAND mkdir -p ${TMP}
-<<<<<<< HEAD
-			COMMAND cp lib/ItalcCore.dll ica/ica.exe ica/win32/vnchooks.dll ima/italc.exe imc/imc.exe ${TMP}
-=======
 			COMMAND wget -P ${TMP} https://github.com/oblitum/Interception/releases/download/1.0.0/Interception.zip
 			COMMAND unzip -j -d ${TMP} ${TMP}/Interception.zip Interception/command\ line\ installer/install-interception.exe
 			COMMAND rm ${TMP}/*.zip
-			COMMAND cp lib/ItalcCore.dll ica/ica.exe ica/win32/vnchooks.dll ica/win32/authSSP.dll ima/italc.exe imc/imc.exe ${TMP}
->>>>>>> d4e7c0e8
+			COMMAND cp lib/ItalcCore.dll ica/ica.exe ica/win32/vnchooks.dll ima/italc.exe imc/imc.exe ${TMP}
 			COMMAND ${STRIP} ${TMP}/*
 			COMMAND cp -r ${CMAKE_SOURCE_DIR}/doc ${TMP}
 			COMMAND cp -r ${CMAKE_SOURCE_DIR}/contrib ${TMP}
