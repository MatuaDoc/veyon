--- conflicted
+++ resolved
@@ -38,13 +38,8 @@
 {
 	Q_OBJECT
 public:
-<<<<<<< HEAD
 	LdapConfigurationPage( LdapConfiguration& configuration );
-	~LdapConfigurationPage();
-=======
-	LdapConfigurationPage();
 	~LdapConfigurationPage() override;
->>>>>>> 43e98b59
 
 	void resetWidgets() override;
 	void connectWidgetsToProperties() override;
