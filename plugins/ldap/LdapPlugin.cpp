/*
 * LdapPlugin.cpp - implementation of LdapPlugin class
 *
 * Copyright (c) 2017 Tobias Junghans <tobydox@users.sf.net>
 *
 * This file is part of Veyon - http://veyon.io
 *
 * This program is free software; you can redistribute it and/or
 * modify it under the terms of the GNU General Public
 * License as published by the Free Software Foundation; either
 * version 2 of the License, or (at your option) any later version.
 *
 * This program is distributed in the hope that it will be useful,
 * but WITHOUT ANY WARRANTY; without even the implied warranty of
 * MERCHANTABILITY or FITNESS FOR A PARTICULAR PURPOSE.  See the GNU
 * General Public License for more details.
 *
 * You should have received a copy of the GNU General Public
 * License along with this program (see COPYING); if not, write to the
 * Free Software Foundation, Inc., 59 Temple Place - Suite 330,
 * Boston, MA 02111-1307, USA.
 *
 */

#include "Configuration/LocalStore.h"
#include "VeyonConfiguration.h"
#include "LdapNetworkObjectDirectory.h"
#include "LdapPlugin.h"
#include "LdapConfigurationPage.h"
#include "LdapDirectory.h"


LdapPlugin::LdapPlugin( QObject* parent ) :
	QObject( parent ),
	m_configuration(),
	m_ldapDirectory( nullptr ),
	m_commands( {
{ QStringLiteral("autoconfigurebasedn"), tr( "Auto-configure the base DN via naming context" ) },
{ QStringLiteral("query"), tr( "Query objects from LDAP directory" ) },
{ QStringLiteral("help"), tr( "Show help about command" ) },
				} )
{
}



LdapPlugin::~LdapPlugin()
{
	delete m_ldapDirectory;
	m_ldapDirectory = nullptr;
}



QStringList LdapPlugin::commands() const
{
	return m_commands.keys();
}



QString LdapPlugin::commandHelp( const QString& command ) const
{
	return m_commands.value( command );
}



CommandLinePluginInterface::RunResult LdapPlugin::runCommand( const QStringList& arguments )
{
	// all commands are handled as slots so if we land here an unsupported command has been called
	return InvalidCommand;
}



NetworkObjectDirectory *LdapPlugin::createNetworkObjectDirectory( QObject* parent )
{
	return new LdapNetworkObjectDirectory( m_configuration, parent );
}



void LdapPlugin::reloadConfiguration()
{
	delete m_ldapDirectory;
	m_ldapDirectory = new LdapDirectory( m_configuration );
}



QStringList LdapPlugin::users()
{
	return ldapDirectory().users();
}



QStringList LdapPlugin::userGroups( bool queryDomainGroups )
{
	Q_UNUSED(queryDomainGroups);

	return ldapDirectory().toRelativeDnList( ldapDirectory().userGroups() );
}



QStringList LdapPlugin::groupsOfUser( const QString& username, bool queryDomainGroups )
{
<<<<<<< HEAD
	const auto strippedUsername = VeyonCore::stripDomain( username );
=======
	Q_UNUSED(queryDomainGroups);

	const auto strippedUsername = LocalSystem::User::stripDomain( username );
>>>>>>> a905a33c

	const QString userDn = ldapDirectory().users( strippedUsername ).value( 0 );

	if( userDn.isEmpty() )
	{
		qWarning() << "LdapPlugin::groupsOfUser(): empty user DN for user" << strippedUsername;
		return QStringList();
	}

	return ldapDirectory().toRelativeDnList( ldapDirectory().groupsOfUser( userDn ) );
}



QStringList LdapPlugin::allRooms()
{
	return ldapDirectory().computerRooms();
}



QStringList LdapPlugin::roomsOfComputer( const QString& computerName )
{
	const QString computerDn = ldapDirectory().computerObjectFromHost( computerName );

	if( computerDn.isEmpty() )
	{
		qWarning() << "LdapPlugin::roomsOfComputer(): empty computer DN for computer" << computerName;
		return QStringList();
	}

	return ldapDirectory().computerRoomsOfComputer( computerDn );
}



ConfigurationPage *LdapPlugin::createConfigurationPage()
{
	return new LdapConfigurationPage( m_configuration );
}



CommandLinePluginInterface::RunResult LdapPlugin::handle_autoconfigurebasedn( const QStringList& arguments )
{
	QUrl ldapUrl;
	ldapUrl.setUrl( arguments.value( 0 ), QUrl::StrictMode );

	if( ldapUrl.isValid() == false || ldapUrl.host().isEmpty() )
	{
		qCritical() << "Please specify a valid LDAP url following the schema \"ldap[s]://[user[:password]@]hostname[:port]\"";
		return InvalidArguments;
	}

	QString namingContextAttribute = arguments.value( 1 );

	if( namingContextAttribute.isEmpty() )
	{
		qWarning( "No naming context attribute name given - falling back to configured value." );
	}
	else
	{
		m_configuration.setLdapNamingContextAttribute( namingContextAttribute );
	}

	LdapDirectory ldapDirectory( m_configuration, ldapUrl );
	QString baseDn = ldapDirectory.queryNamingContext();

	if( baseDn.isEmpty() )
	{
		qCritical( "Could not query base DN. Please check your LDAP configuration." );
		return Failed;
	}

	qInfo() << "Configuring" << baseDn << "as base DN and disabling naming context queries.";

	m_configuration.setLdapBaseDn( baseDn );
	m_configuration.setLdapQueryNamingContext( false );

	// write configuration
	Configuration::LocalStore localStore( Configuration::LocalStore::System );
	localStore.flush( &VeyonCore::config() );

	return Successful;
}



CommandLinePluginInterface::RunResult LdapPlugin::handle_query( const QStringList& arguments )
{
	QString objectType = arguments.value( 0 );
	QString filter = arguments.value( 1 );
	QStringList results;

	if( objectType == QStringLiteral("rooms") )
	{
		results = ldapDirectory().computerRooms( filter );
	}
	else if( objectType == QStringLiteral("computers") )
	{
		results = ldapDirectory().computers( filter );
	}
	else if( objectType == QStringLiteral("groups") )
	{
		results = ldapDirectory().groups( filter );
	}
	else if( objectType == QStringLiteral("users") )
	{
		results = ldapDirectory().users( filter );
	}
	else
	{
		return InvalidArguments;
	}

	for( const auto& result : qAsConst( results ) )
	{
		printf( "%s\n", qUtf8Printable( result ) );
	}

	return Successful;
}




CommandLinePluginInterface::RunResult LdapPlugin::handle_help( const QStringList& arguments )
{
	QString command = arguments.value( 0 );

	if( command == QStringLiteral("autoconfigurebasedn") )
	{
		printf( "\n"
				"ldap autoconfigurebasedn <LDAP URL> [<naming context attribute name>]\n"
				"\n"
				"Automatically configures the LDAP base DN configuration setting by querying\n"
				"the naming context attribute from given LDAP server. The LDAP url parameter\n"
				"needs to follow the schema:\n"
				"\n"
				"  ldap[s]://[user[:password]@]hostname[:port]\n\n" );
		return NoResult;
	}
	else if( command == QStringLiteral("query") )
	{
		printf( "\n"
				"ldap query <object type> [filter]\n"
				"\n"
				"Query objects from configured LDAP directory where <object type> may be one\n"
				"of \"rooms\", \"computers\", \"groups\" or \"users\". You can optionally\n"
				"specify a filter such as \"foo*\".\n"
				"\n" );
		return NoResult;
	}

	return InvalidCommand;
}



LdapDirectory& LdapPlugin::ldapDirectory()
{
	if( m_ldapDirectory == nullptr )
	{
		m_ldapDirectory = new LdapDirectory( m_configuration );
	}

	// TODO: check whether still connected and reconnect if neccessary

	return *m_ldapDirectory;
}<|MERGE_RESOLUTION|>--- conflicted
+++ resolved
@@ -107,13 +107,9 @@
 
 QStringList LdapPlugin::groupsOfUser( const QString& username, bool queryDomainGroups )
 {
-<<<<<<< HEAD
+	Q_UNUSED(queryDomainGroups);
+
 	const auto strippedUsername = VeyonCore::stripDomain( username );
-=======
-	Q_UNUSED(queryDomainGroups);
-
-	const auto strippedUsername = LocalSystem::User::stripDomain( username );
->>>>>>> a905a33c
 
 	const QString userDn = ldapDirectory().users( strippedUsername ).value( 0 );
 
